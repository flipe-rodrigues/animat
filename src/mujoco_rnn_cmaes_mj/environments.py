--- conflicted
+++ resolved
@@ -255,13 +255,8 @@
     .##.......##.......##.......##.....##.##.....##.##.....##.##...###
     .##.......########.########.########..##.....##.##.....##.##....##
     """
-<<<<<<< HEAD
-    
-    def feldman(self, rnn, seed=0, render=False, log=False):
-=======
 
     def feldman(self, rnn, seed=0, weight_mod=1, render=False, log=False):
->>>>>>> d797cd1c
         """Based on Asatryan and Feldman, 1965"""
         np.random.seed(seed)
 
@@ -308,15 +303,6 @@
             )
             total_reward += reward
 
-<<<<<<< HEAD
-            max_pulley_weight = .25
-            min_pulley_weight = 0
-            num_pulley_weights = 5
-            pulley_weights = np.linspace(min_pulley_weight, max_pulley_weight, num_pulley_weights)
-            weight_durations = target_durations[0]/num_pulley_weights
-
-            
-=======
             max_pulley_weight = 0.25
             min_pulley_weight = 0
             num_pulley_weights = 5
@@ -324,7 +310,6 @@
                 min_pulley_weight, max_pulley_weight, num_pulley_weights
             )
             weight_durations = target_durations[0] / num_pulley_weights
->>>>>>> d797cd1c
 
             # Set mass of pulley weight
             if self.plant.data.time - target_onset_times[target_idx] < 5:
